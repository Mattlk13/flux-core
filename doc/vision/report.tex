--- conflicted
+++ resolved
@@ -134,7 +134,6 @@
 
 \section{Challenges, Vision, and New Capabilities}
 \label{sect:vision}
-<<<<<<< HEAD
 The vision of \ngrm\ is to create a new RM software that 
 significantly improves user productivity and operational efficiency 
 for capacity-class workloads on compute resources that are increasingly 
@@ -143,11 +142,12 @@
 and administrating SLURM must guide us in realizing this vision. 
 Thus, \ngrm\ will manage the entire center as one common pool 
 of diverse resources. Further, they will be annotated with much richer information 
-including physical topology and communication costs among resources---e.g., 
-on a compute node, core 0 is closer to 7 than 8, as 0 and 7 are on 
-a same socket; node A is farther to B than C as a packet sent from A has 
-to route through the additional top-level switch in a fat-tree network to reach C.
-Using a richer resource model,  
+including physical topology and communication costs among resources.
+%---e.g., 
+%on a compute node, core 0 is closer to 7 than 8, as 0 and 7 are on 
+%a same socket; node A is farther to B than C as a packet sent from A has 
+%to route through the additional top-level switch in a fat-tree network to reach C.
+Using a richer and more diverse resource model,  
 the scheduling decisions and execution environments will 
 be made more efficient and flexible. 
 
@@ -165,21 +165,6 @@
 affecting its internal design and stability.
 In the following, we further detail the key ideas and new capabilities 
 of \ngrm.
-=======
-\ngrm\ achieves greater efficiencies through a tighter
-coupling between subsystems that are independent today.
-With higher integration comes the risk of hardwiring assumptions that
-later prove to be confining, forcing changes down the road that are
-inconsistent with the initial design.  Therefore, the project will focus
-on building a generalized framework that is highly customizable and
-extensible.  It will be architected so that a great deal of its
-functionality can be replaced without affecting the internal design.
-
-\ngrm\ will improve productivity for bulk-synchronous, capacity workloads
-through the lessons learned from a decade of designing, maintaining,
-and running SLURM.  In addition, some new capabilities are planned which
-are described below.
->>>>>>> 9f7b26db
 
 \subsection{Center as a Cluster}
 
@@ -247,22 +232,25 @@
 \subsection{Low Noise}
 
 As the number of processes in a parallel application increases, 
-their execution is affected to varying degrees by OS
+their executions are affected to varying degrees by OS
 scheduling jitter, depending on their communication patterns. Minimizing
 the user-space system software contribution to OS jitter will be one 
-of our primary design goal.  \ngrm\ will supplant the independent monitoring, 
+of our primary design goals.  \ngrm\ will supplant the independent monitoring, 
 remote shell, and cron
 services that contribute to noise today. The integrated services will
 allow users to dial up or down the verbosity and frequency of monitoring,
-depending on the debug/monitoring needs versus their application's noise
+depending on their debug/monitoring needs versus their application's noise
 sensitivity. Cron (periodic housekeeping) jobs and rsh (remote command
 executions) can be performed through the RM to minimize their impact,
-such as running them between jobs or synchronized across jobs, and to
-take into consideration the user's noise sensitivity.
+such as running them between jobs or synchronized across jobs. 
+%, and to
+%take into consideration the user's noise sensitivity.
 \ngrm\ will also be flexible enough to allow implementation of other
 strategies for reducing the impact of noise, such as scheduling all
-non-application activity to a configurable {\em noise core} when a
-single core can be spared.
+non-application activity to a configurable {\em noise core}.
+
+%when a
+%single core can be spared.
 
 \subsection{Data Provenance and Reproducibility}
 
@@ -270,8 +258,9 @@
 investigation, reproducibility of results is more important than ever
 before. A result should be accompanied by a data provenance record that
 can be used by others to recreate the inputs and conditions that led to
-that result. It should also record clues such as RAS events that might
-help in a post-mortem analysis when expected results are not obtained.
+that result. It should also record unusual system activities 
+such as RAS events that might help in a post-mortem analysis 
+when expected results are not obtained.
 The new RM will produce such a record for every job.
 Long running parameter studies or uncertainty quantification runs
 require stability for long periods of time. Private filesystem
@@ -287,17 +276,16 @@
 perpetuating a node-centric resource model with support for generic
 resources as an add-on, \ngrm\ will strive to support for heterogeneity
 from the start.
-
-In our new RM, the idea of a resource will be kept as generic as
-possible, not only allowing for simpler handling of generic resources,
-but also enabling future expansion to resource types that have yet to
+Thus, the idea of a resource will be kept as generic as
+possible. That will not only faciliate simpler handling of generic resources,
+but also enable future expansion to resource types that have yet to
 be conceived. New resource types will provided through configuration changes
 and/or simple extensions that inherit their attributes from base types 
 to maximize reuse and foment collaboration.  Resource topology will be encoded via
 configuration, and resources will also be allowed to have tags or labels
-to which resource requests may refer. This system will attempt to
-implement a generic resource request language to allow flexible
-specification of resource requirements from users for their applications.
+to which resource requests may refer. 
+A generic resource query language will be developed to allow flexible
+specification of resource requirements.
 
 \subsection{Extensibility}
 
@@ -322,9 +310,8 @@
 applications have to system resources. For example, it is possible to
 run the job in its own network namespace such that direct access to the
 system management network is unavailable, or limited by node firewall
-rules. ngrm\ could also use the private network namespace to isolate
-jobs from each other on virtual private networks.
-
+rules. \ngrm\ could also use the private network namespace to isolate
+jobs from each other on virtual private networks.  
 Containers with private filesystem namespaces can limit visibility of
 filesystems to jobs based on the site policy. 
 %
@@ -347,7 +334,7 @@
 %tools functionality will be gathered and incorporated into the final
 %software design. 
 One of our design goals is also to facilitate the
-development and use of parallel scalable development tools 
+development and use of scalable runtime code development tools 
 on jobs on next-generation computing systems. This will not only serve 
 to lower the barrier to create and deploy useful tools, but will also reduce the
 profusion of one-off software systems in use on production systems.
